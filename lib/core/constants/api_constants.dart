--- conflicted
+++ resolved
@@ -49,32 +49,6 @@
   static const String threadMessages = '/kb-core/v1/threads/{threadId}/messages';
   static const String updateAssistantWithThread = '/kb-core/v1/ai-assistant/{assistantId}/thread/{threadId}';
   
-<<<<<<< HEAD
-  // Assistant Management endpoints (renamed from Bot to Assistant for consistency with API)
-  static const String assistantsEndpoint = '/kb-core/v1/ai-assistant';
-  static const String assistantById = '/kb-core/v1/ai-assistant/{assistantId}';
-  static const String assistantKnowledge = '/kb-core/v1/ai-assistant/{assistantId}/knowledge';
-  static const String assistantKnowledgeById = '/kb-core/v1/ai-assistant/{assistantId}/knowledge/{knowledgeBaseId}';
-  static const String assistantAsk = '/kb-core/v1/ai-assistant/{assistantId}/ask';
-  static const String assistantPublish = '/kb-core/v1/ai-assistant/{assistantId}/publish';
-  static const String assistantPublishPlatform = '/kb-core/v1/ai-assistant/{assistantId}/publish/{platform}';
-  static const String assistantConfigurations = '/kb-core/v1/ai-assistant/{assistantId}/configurations';
-  static const String favoriteAssistant = '/kb-core/v1/ai-assistant/{assistantId}/favorite';
-    // Thread Management endpoints
-  static const String threadsEndpoint = '/kb-core/v1/threads';
-  static const String createThreadForAssistant = '/kb-core/v1/ai-assistant/{assistantId}/thread';
-  
-  // Bot Sharing endpoints
-  static const String botSharingConfigurations = '/v1/bot-sharing/{botId}/configurations';
-  static const String botSharingDisconnect = '/v1/bot-sharing/{botId}/disconnect/{platform}';
-  static const String botSharingVerify = '/v1/bot-sharing/{botId}/verify/{platform}';
-  static const String botSharingPublish = '/v1/bot-sharing/{botId}/publish/{platform}';
-  static const String threadById = '/kb-core/v1/threads/{threadId}';
-  static const String threadMessages = '/kb-core/v1/threads/{threadId}/messages';
-  static const String updateAssistantWithThread = '/kb-core/v1/ai-assistant/{assistantId}/thread/{threadId}';
-  
-=======
->>>>>>> 9e40b9dd
   // Legacy Bot Management endpoints (keeping for backward compatibility)
   static const String botsEndpoint = assistantsEndpoint;
   static const String botById = assistantById;

class KnowledgeData {
  final String id;
  final String name;
  final String description;
  final KnowledgeType type;
  final String source;
  final int documentCount;
  final DateTime createdAt;
  final DateTime updatedAt;

  KnowledgeData({
    required this.id,
    required this.name,
    required this.description,
    required this.type,
    required this.source,
    this.documentCount = 0,
    required this.createdAt,
    required this.updatedAt,
  });

  String get typeDisplayName => type.displayName;
<<<<<<< HEAD

=======
>>>>>>> 9e40b9dd
  factory KnowledgeData.fromJson(Map<String, dynamic> json) {
    return KnowledgeData(
      id: json['id'] ?? '',
      name: json['knowledgeName'] ?? json['name'] ?? '',
      description: json['description'] ?? '',
      type: _parseKnowledgeType(json['type']),
      source: json['source'] ?? '',
      documentCount: json['documentCount'] ?? json['unitCount'] ?? 0,
      createdAt: json['createdAt'] != null 
          ? DateTime.parse(json['createdAt']) 
          : DateTime.now(),
      updatedAt: json['updatedAt'] != null 
          ? DateTime.parse(json['updatedAt']) 
          : DateTime.now(),
    );
  }
  
  Map<String, dynamic> toJson() {
    return {
      'id': id,
      'name': name,
      'description': description,
      'type': type.toString().split('.').last,
      'source': source,
    };
  }

  static KnowledgeType _parseKnowledgeType(String? type) {
    if (type == null) return KnowledgeType.document;
    
    switch (type.toLowerCase()) {
      case 'website':
        return KnowledgeType.website;
      case 'googledrive':
        return KnowledgeType.googleDrive;
      case 'slack':
        return KnowledgeType.slack;
      case 'confluence':
        return KnowledgeType.confluence;
      case 'database':
        return KnowledgeType.database;
      case 'api':
        return KnowledgeType.api;
      default:
        return KnowledgeType.document;
    }
  }
}

enum KnowledgeType {
  document,
  website,
  googleDrive,
  slack,
  confluence,
  database,
  api
}

extension KnowledgeTypeExtension on KnowledgeType {
  String get displayName {
    switch (this) {
      case KnowledgeType.document:
        return 'Document';
      case KnowledgeType.website:
        return 'Website';
      case KnowledgeType.googleDrive:
        return 'Google Drive';
      case KnowledgeType.slack:
        return 'Slack';
      case KnowledgeType.confluence:
        return 'Confluence';
      case KnowledgeType.database:
        return 'Database';
      case KnowledgeType.api:
        return 'API';
    }
  }
}<|MERGE_RESOLUTION|>--- conflicted
+++ resolved
@@ -20,10 +20,6 @@
   });
 
   String get typeDisplayName => type.displayName;
-<<<<<<< HEAD
-
-=======
->>>>>>> 9e40b9dd
   factory KnowledgeData.fromJson(Map<String, dynamic> json) {
     return KnowledgeData(
       id: json['id'] ?? '',

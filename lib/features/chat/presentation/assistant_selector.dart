--- conflicted
+++ resolved
@@ -232,18 +232,6 @@
                                 'Base AI Models',
                                 style: Theme.of(context).textTheme.titleMedium,
                               ),
-                              if (_isBackgroundRefreshing)
-                                Padding(
-                                  padding: const EdgeInsets.only(left: 8.0),
-                                  child: RotationTransition(
-                                    turns: _refreshController,
-                                    child: Icon(
-                                      Icons.refresh,
-                                      size: 18,
-                                      color: colors.muted,
-                                    ),
-                                  ),
-                                ),
                             ],
                           ),
                         ),
@@ -274,11 +262,7 @@
                                     const SizedBox(height: 4),
                                     Text(
                                       'Your Bots',
-<<<<<<< HEAD
                                       style: Theme.of(context).textTheme.headlineMedium,
-=======
-                                      style: theme.textTheme.titleMedium,
->>>>>>> 6d67e70e
                                     ),
                                   ],
                                 ),
@@ -341,15 +325,9 @@
                                   ),
                                 );
                               },
-<<<<<<< HEAD
                               color: Theme.of(context).colorScheme.onSurface,
-                              isDarkMode: isDarkMode,
+                              isDarkMode: Theme.of(context).brightness == Brightness.dark,
                               variant: ButtonVariant.ghost,
-=======
-                              color: colors.cardForeground,
-                              isDarkMode: theme.brightness == Brightness.dark,
-                              padding: const EdgeInsets.symmetric(vertical: 10, horizontal: 16),
->>>>>>> 6d67e70e
                             ),
                           ),
                         ),
@@ -378,13 +356,9 @@
       child: Container(
         width: double.infinity,
         padding: const EdgeInsets.symmetric(horizontal: 20, vertical: 12),
-<<<<<<< HEAD
         color: selected
             ? Theme.of(context).colorScheme.primary.withAlpha(10)
             : Colors.transparent,
-=======
-        color: selected ? theme.colorScheme.primary.withAlpha(10) : Colors.transparent,
->>>>>>> 6d67e70e
         child: Row(
           children: [
             Container(
@@ -402,18 +376,12 @@
                 children: [
                   Text(
                     title,
-<<<<<<< HEAD
                     style: Theme.of(context).textTheme.bodyMedium?.copyWith(
                       fontWeight:
                           selected ? FontWeight.bold : FontWeight.normal,
                       color: selected
                           ? Theme.of(context).colorScheme.primary
                           : Theme.of(context).colorScheme.onSurface,
-=======
-                    style: theme.textTheme.bodyMedium?.copyWith(
-                      fontWeight: selected ? FontWeight.bold : FontWeight.normal,
-                      color: selected ? theme.colorScheme.primary : theme.colorScheme.onSurface,
->>>>>>> 6d67e70e
                     ),
                   ),
                   const SizedBox(height: 2),
@@ -421,7 +389,6 @@
                     subtitle,
                     style: Theme.of(context).textTheme.bodySmall?.copyWith(
                       fontSize: 13,
-<<<<<<< HEAD
                       color: selected
                           ? Theme.of(context).colorScheme.primary.withAlpha(200)
                           : Theme.of(context).hintColor,
@@ -435,17 +402,6 @@
             const SizedBox(width: 1),
             if (selected)
               Icon(Icons.check, color: Theme.of(context).colorScheme.primary, size: 20),
-=======
-                      color: selected ? theme.colorScheme.primary.withAlpha(200) : color.muted,
-                    ),
-                  ),
-                ],
-              ),
-            ),
-            if (isCustomBot) Icon(Icons.smart_toy, color: color.muted, size: 16),
-            const SizedBox(width: 1),
-            if (selected) Icon(Icons.check, color: theme.colorScheme.primary, size: 20),
->>>>>>> 6d67e70e
           ],
         ),
       ),
@@ -454,11 +410,6 @@
 
   @override
   Widget build(BuildContext context) {
-<<<<<<< HEAD
-=======
-    final theme = Theme.of(context);
-    final colors = theme.brightness == Brightness.dark ? AppColors.dark : AppColors.light;
->>>>>>> 6d67e70e
     String title = 'AI Assistant';
     bool isCustomBot = false;
 
@@ -501,11 +452,7 @@
               ),
               const SizedBox(width: 8),
               if (isCustomBot)
-<<<<<<< HEAD
-                Icon(Icons.android,
-                    size: 24, color: Theme.of(context).colorScheme.onSurface.withAlpha(204)),
-=======
-                Icon(Icons.android, size: 24, color: colors.foreground.withAlpha(204)),
+                Icon(Icons.android, size: 24, color: Theme.of(context).colorScheme.onSurface.withAlpha(204)),
               if (_isBackgroundRefreshing)
                 Padding(
                   padding: const EdgeInsets.only(left: 4.0),
@@ -517,12 +464,11 @@
                       child: Icon(
                         Icons.refresh,
                         size: 12,
-                        color: colors.muted,
+                        color: Theme.of(context).hintColor,
                       ),
                     ),
                   ),
                 ),
->>>>>>> 6d67e70e
             ],
           ),
         ),

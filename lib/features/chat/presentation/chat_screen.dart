import 'package:flutter/material.dart';
import 'package:logger/logger.dart';
import 'dart:convert';
import 'package:url_launcher/url_launcher.dart';
import '../../../core/services/auth/auth_service.dart';
import '../../../widgets/typing_indicator.dart';
import '../services/chat_service.dart';
import '../models/conversation_message.dart';
import '../../../features/prompt/presentation/prompt_selector.dart';
import '../../../features/prompt/presentation/prompt_management_screen.dart';
import '../../../features/prompt/presentation/simple_prompt_dialog.dart';
import '../../../features/prompt/services/prompt_service.dart'
    as prompt_service;
import '../../../features/subscription/widgets/ad_banner_widget.dart';
import '../../../features/subscription/services/ad_manager.dart';
import '../../../features/subscription/services/subscription_service.dart';
import 'assistant_management_screen.dart';
import '../../../core/constants/app_colors.dart';
import '../../../widgets/information.dart'
    show
        SnackBarVariant,
        GlobalSnackBar,
        InformationVariant,
        InformationIndicator;
import '../../../features/subscription/presentation/subscription_screen.dart';
<<<<<<< HEAD
import 'package:flutter/services.dart';
=======
import '../../../features/bot/services/bot_service.dart';
import '../../../features/bot/models/ai_bot.dart';
>>>>>>> 740b2db4

class ChatScreen extends StatefulWidget {
  final Function toggleTheme;

  const ChatScreen({
    super.key,
    required this.toggleTheme,
  });

  @override
  State<ChatScreen> createState() => _ChatScreenState();
}

class _ChatScreenState extends State<ChatScreen> with TickerProviderStateMixin {
  final AuthService _authService = AuthService();
  final ChatService _chatService = ChatService();
  final prompt_service.PromptService _promptService =
      prompt_service.PromptService();
  final SubscriptionService _subscriptionService = SubscriptionService(
    AuthService(),
    Logger(),
  );
  final AdManager _adManager = AdManager();
  final Logger _logger = Logger();
  final BotService _botService = BotService(); // Added BotService

  bool _isLoading = true;
  bool _isPro = false;
  String _errorMessage = '';
  List<ConversationMessage> _messages = [];
  String? _currentConversationId;

  final TextEditingController _messageController = TextEditingController();
  final FocusNode _messageFocusNode = FocusNode();
  final ScrollController _scrollController = ScrollController();
  bool _isSending = false;
  bool _isTyping = false;

  // Animation controllers
  late AnimationController _sendButtonController;

  String _selectedAssistantId = 'gpt-4o';

  // Prompt selector state
  bool _showPromptSelector = false;
  String _promptQuery = '';

  @override
  void initState() {
    super.initState();
    // Remove temporary message and enable conversation history fetching
    _fetchConversationHistory();
    _checkSubscriptionStatus();

    _sendButtonController = AnimationController(
      vsync: this,
      duration: const Duration(milliseconds: 300),
    );

    // Listen for changes in the message text to detect slash commands
    _messageController.addListener(_handleMessageChanged);
  }

  @override
  void dispose() {
    _messageController.removeListener(_handleMessageChanged);
    _messageController.dispose();
    _messageFocusNode.dispose();
    _scrollController.dispose();
    _sendButtonController.dispose();
    super.dispose();
  }

  // Handle message text changes to detect slash commands
  void _handleMessageChanged() {
    final text = _messageController.text;

    // Check if text starts with a slash and show the prompt selector dialog
    if (text.startsWith('/') && !_showPromptSelector) {
      setState(() {
        _showPromptSelector = true;
      });

      // Show the dialog and reset flag when closed
      PromptSelector.show(context, text, _handlePromptSelected).then((_) {
        setState(() {
          _showPromptSelector = false;
        });
      });
    }
  }

  // Handle selection of a prompt from the prompt selector
  void _handlePromptSelected(String content) {
    setState(() {
      _messageController.text = content;
      _messageController.selection = TextSelection.fromPosition(
        TextPosition(offset: content.length),
      );
    });

    // Focus on the text field
    _messageFocusNode.requestFocus();
  }

  // Open the simplified prompt creation dialog
  void _createNewPrompt() {
    SimplePromptDialog.show(
      context,
      (content) {
        // When prompt is created, automatically insert it into the message box
        setState(() {
          _messageController.text = content;
          _messageController.selection = TextSelection.fromPosition(
            TextPosition(offset: content.length),
          );
        });
        // Focus on the text field
        _messageFocusNode.requestFocus();
      },
    );
  }

  Future<void> _fetchConversationHistory() async {
    try {
      setState(() {
        _isLoading = true;
        _errorMessage = '';
      });

      _logger.i('Fetching list of conversations');

      try {
        final conversations = await _chatService.getConversations(
          assistantId: _selectedAssistantId,
          limit: 20,
        );

        if (conversations.isEmpty) {
          setState(() {
            _isLoading = false;
            // Don't set error message for new users with no conversations
            _currentConversationId = null;
          });
          return;
        }

        final conversationId = conversations.first['id'];
        _currentConversationId = conversationId;
        _logger.i('Using conversation ID: $conversationId');

        final response = await _chatService.getConversationHistory(
          conversationId,
          assistantId: _selectedAssistantId,
        );

        if (mounted) {
          setState(() {
            _messages = response.items;
            _isLoading = false;
          });
        }
      } catch (e) {
        if (mounted) {
          setState(() {
            _errorMessage = e.toString();
            _isLoading = false;
          });

          _logger.e('Error fetching conversations: $e');
          return;
        }
      }
    } catch (e) {
      if (mounted) {
        setState(() {
          _errorMessage = e.toString();
          _isLoading = false;
        });

        _logger.e('Error in _fetchConversationHistory: $e');

        GlobalSnackBar.showSnackBar(
          context,
          SnackBar(
            content: Text('Unable to load conversations: ${e.toString()}'),
            backgroundColor: Theme.of(context).colorScheme.error,
            duration: const Duration(seconds: 5),
            action: _currentConversationId != null
                ? SnackBarAction(
                    label: 'New Chat',
                    onPressed: () {
                      setState(() {
                        _currentConversationId = null;
                        _messages = [];
                      });
                      GlobalSnackBar.hideCurrent(context);
                    },
                  )
                : null,
          ),
        );
      }
    }
  }

  Future<void> _checkSubscriptionStatus() async {
    try {
      final subscription = await _subscriptionService.getCurrentSubscription();
      setState(() {
        _isPro = subscription.isPro;
      });
    } catch (e) {
      _logger.e('Error checking subscription status: $e');
      setState(() {
        _isPro = false; // Default to free user if error
      });
    }
  }

  // Helper method to scroll to the bottom of the chat
  void _scrollToBottom() {
    WidgetsBinding.instance.addPostFrameCallback((_) {
      if (_scrollController.hasClients) {
        _scrollController.animateTo(
          _scrollController.position.maxScrollExtent,
          duration: const Duration(milliseconds: 300),
          curve: Curves.easeOut,
        );
      }
    });
  }

  Future<void> _sendMessage() async {
    final message = _messageController.text.trim();
    if (message.isEmpty) return;

    // Hide keyboard when sending a message
    FocusScope.of(context).unfocus();

    setState(() {
      _isSending = true;
      _isTyping = true;
      _sendButtonController.forward();
    });

    try {
      _messageController.clear();

      final userMessage = ConversationMessage(
        query: message,
        answer: '',
        createdAt: DateTime.now().millisecondsSinceEpoch ~/ 1000,
        files: [],
      );

      setState(() {
        _messages = [..._messages, userMessage];
      });
      
      // Scroll to bottom after adding user message
      _scrollToBottom();

      // Check if this is a new conversation
      if (_currentConversationId == null) {
        _logger.i('No conversation ID found - creating a new conversation automatically');
      } else {
        _logger.i('Sending message with conversation ID: $_currentConversationId');
      }

<<<<<<< HEAD
      // Always send message - conversation ID will be null for new conversations
      // which will automatically create a new conversation on the server
      Map<String, dynamic> response;
      try {
        response = await _chatService.sendMessage(
          content: message,
          assistantId: _selectedAssistantId,
          conversationId: _currentConversationId,
        );

        _logger.i('Received response: ${jsonEncode(response)}');

        if (mounted) {
          String answer = '';
          String? newConversationId = _currentConversationId;
          int? remainingUsage;

          // Extract conversation ID from different possible locations in response
          if (response.containsKey('conversation_id')) {
            newConversationId = response['conversation_id'];
          }

          // Get remaining usage if available
          if (response.containsKey('remaining_usage')) {
            remainingUsage = response['remaining_usage'];
            _logger.i('Remaining tokens: $remainingUsage');

            // If tokens are running low, show a warning
            if (remainingUsage != null && remainingUsage < 10) {
              // Show a warning once the message is processed
              WidgetsBinding.instance.addPostFrameCallback((_) {
                if (mounted) {
                  GlobalSnackBar.show(
                    context: context,
                    message:
                        'You are running low on tokens. Your remaining usage: $remainingUsage tokens.',
                    variant: SnackBarVariant.warning,
                    duration: const Duration(seconds: 5),
                    actionLabel: 'Upgrade',
                    onActionPressed: () {
                      // Navigate to subscription screen
                      _navigateToSubscriptionScreen();
                      _logger.i(
                          'User clicked upgrade button from low tokens warning');
                    },
                  );
                }
              });
            }
          }

          // Update conversation ID if we got a new one
          if (newConversationId != null &&
              (_currentConversationId == null ||
                  _currentConversationId != newConversationId)) {
            _currentConversationId = newConversationId;
            _logger.i('Updated conversation ID to: $_currentConversationId');
            
            // Clear the conversation cache to ensure the drawer shows the new conversation
            _chatService.clearCache();
          }

          // Extract answer text
          if (response.containsKey('answers') &&
              response['answers'] is List &&
              (response['answers'] as List).isNotEmpty) {
            answer = (response['answers'] as List<dynamic>).first.toString();
          }

          setState(() {
            if (_messages.isNotEmpty) {
              _messages[_messages.length - 1] = ConversationMessage(
                query: message,
                answer: answer,
                createdAt: _messages[_messages.length - 1].createdAt,
                files: [],
              );
            }
            _isSending = false;
            _isTyping = false;
            _sendButtonController.reverse();
          });
          
          // Scroll to bottom after receiving AI response
          _scrollToBottom();

          // Show an ad occasionally for free users
          if (!_isPro) {
            _adManager.maybeShowInterstitialAd(context);
          }
        }
      } catch (e) {
        _logger.e('Error sending message (first attempt): $e');

        // Check for token-related errors
        if (e.toString().toLowerCase().contains('insufficient') ||
            e.toString().toLowerCase().contains('token') ||
            e.toString().toLowerCase().contains('quota') ||
            e.toString().toLowerCase().contains('limit')) {
          // Handle insufficient tokens error
          _handleInsufficientTokensError();
          return;
        }

        // If the message fails, try to create a new conversation
        if (_currentConversationId != null) {
          try {
            _currentConversationId = null;
            response = await _chatService.sendMessage(
              content: message,
              assistantId: _selectedAssistantId,
              conversationId: null, // Force creating a new conversation
            );

            _logger.i(
                'Retry successful, received response: ${jsonEncode(response)}');

            if (mounted) {
              String answer = '';
              String? newConversationId;

              // Extract conversation ID
              if (response.containsKey('conversation_id')) {
                newConversationId = response['conversation_id'];
              }

              _currentConversationId = newConversationId;
              _logger.i(
                  'New conversation created with ID: $_currentConversationId');
              
              // Clear the conversation cache to ensure the drawer shows the new conversation
              _chatService.clearCache();

              // Extract answer text
              if (response.containsKey('answers') &&
                  response['answers'] is List &&
                  (response['answers'] as List).isNotEmpty) {
                answer =
                    (response['answers'] as List<dynamic>).first.toString();
              }
=======
      // Auto-scroll to bottom when a new message is added
      WidgetsBinding.instance.addPostFrameCallback((_) {
        if (_scrollController.hasClients) {
          _scrollController.animateTo(
            _scrollController.position.maxScrollExtent,
            duration: const Duration(milliseconds: 300),
            curve: Curves.easeOut,
          );
        }
      });

      // Check if we're using a custom bot
      bool isCustomBot = false;
      for (final assistant in _AssistantSelectorState().assistants) {
        if (assistant.id == _selectedAssistantId && assistant.isCustomBot) {
          isCustomBot = true;
          break;
        }
      }

      _logger.i('Sending message to ${isCustomBot ? "custom bot" : "AI model"}: $_selectedAssistantId');
      
      if (isCustomBot) {
        // Handle custom bot response using BotService
        try {
          final botResponse = await _botService.askBot(
            botId: _selectedAssistantId,
            message: message,
          );
          
          _logger.i('Received bot response');

          if (mounted) {
            setState(() {
              if (_messages.isNotEmpty) {
                _messages[_messages.length - 1] = ConversationMessage(
                  query: message,
                  answer: botResponse,
                  createdAt: _messages[_messages.length - 1].createdAt,
                  files: [],
                );
              }
              _isSending = false;
              _isTyping = false;
              _sendButtonController.reverse();
            });

            // Show an ad occasionally for free users
            if (!_isPro) {
              _adManager.maybeShowInterstitialAd(context);
            }
          }
        } catch (e) {
          _logger.e('Error sending message to custom bot: $e');
          
          if (mounted) {
            setState(() {
              if (_messages.isNotEmpty) {
                _messages[_messages.length - 1] = ConversationMessage(
                  query: message,
                  answer: 'Error: ${e.toString()}',
                  createdAt: _messages[_messages.length - 1].createdAt,
                  files: [],
                );
              }
              _isSending = false;
              _isTyping = false;
              _sendButtonController.reverse();
            });

            // Show error message
            ScaffoldMessenger.of(context).showSnackBar(
              SnackBar(
                content: Text('Error with bot: ${e.toString()}'),
                backgroundColor: Colors.red,
                duration: const Duration(seconds: 5),
              ),
            );
          }
        }
      } else {
        // Original code for AI models with ChatService
        _logger.i('Sending message with conversation ID: $_currentConversationId');

        // Try with retry logic if first attempt fails
        Map<String, dynamic> response;
        try {
          response = await _chatService.sendMessage(
            content: message,
            assistantId: _selectedAssistantId,
            conversationId: _currentConversationId,
          );
          
          _logger.i('Received response: ${jsonEncode(response)}');

          if (mounted) {
            String answer = '';
            String? newConversationId = _currentConversationId;
            int? remainingUsage;
            
            // Extract conversation ID from different possible locations in response
            if (response.containsKey('conversation_id')) {
              newConversationId = response['conversation_id'];
            }
            
            // Get remaining usage if available
            if (response.containsKey('remaining_usage')) {
              remainingUsage = response['remaining_usage'];
              _logger.i('Remaining tokens: $remainingUsage');
              
              // If tokens are running low, show a warning
              if (remainingUsage != null && remainingUsage < 10) {
                // Show a warning once the message is processed
                WidgetsBinding.instance.addPostFrameCallback((_) {
                  if (mounted) {
                    ScaffoldMessenger.of(context).showSnackBar(
                      SnackBar(
                        content: Text('You are running low on tokens. Your remaining usage: $remainingUsage tokens.'),
                        backgroundColor: Colors.orange,
                        duration: const Duration(seconds: 5),
                        action: SnackBarAction(
                          label: 'Upgrade',
                          onPressed: () {
                            // Navigate to subscription screen
                            _navigateToSubscriptionScreen();
                            _logger.i('User clicked upgrade button from low tokens warning');
                          },
                        ),
                      ),
                    );
                  }
                });
              }
            }
            
            // Update conversation ID if we got a new one
            if (newConversationId != null && (_currentConversationId == null || _currentConversationId != newConversationId)) {
              _currentConversationId = newConversationId;
              _logger.i('Updated conversation ID to: $_currentConversationId');
            }
            
            // Extract answer text
            if (response.containsKey('answers') && 
                response['answers'] is List && 
                (response['answers'] as List).isNotEmpty) {
              answer = (response['answers'] as List<dynamic>).first.toString();
            }
>>>>>>> 740b2db4

            setState(() {
              if (_messages.isNotEmpty) {
                _messages[_messages.length - 1] = ConversationMessage(
                  query: message,
                  answer: answer,
                  createdAt: _messages[_messages.length - 1].createdAt,
                  files: [],
                );
              }
              _isSending = false;
              _isTyping = false;
              _sendButtonController.reverse();
            });

            // Show an ad occasionally for free users
            if (!_isPro) {
              _adManager.maybeShowInterstitialAd(context);
            }
<<<<<<< HEAD
          } catch (e2) {
            _logger.e('Error sending message (retry attempt): $e2');

            // Check if this is also a token error
            if (e2.toString().toLowerCase().contains('insufficient') ||
                e2.toString().toLowerCase().contains('token') ||
                e2.toString().toLowerCase().contains('quota') ||
                e2.toString().toLowerCase().contains('limit')) {
              // Handle insufficient tokens error
              _handleInsufficientTokensError();
              return;
            }
=======
          }
        } catch (e) {
          _logger.e('Error sending message (first attempt): $e');
          
          // Check for token-related errors
          if (e.toString().toLowerCase().contains('insufficient') || 
              e.toString().toLowerCase().contains('token') ||
              e.toString().toLowerCase().contains('quota') ||
              e.toString().toLowerCase().contains('limit')) {
            
            // Handle insufficient tokens error
            _handleInsufficientTokensError();
            return;
          }

          // If the message fails, try to create a new conversation
          if (_currentConversationId != null) {
            try {
              _currentConversationId = null;
              response = await _chatService.sendMessage(
                content: message,
                assistantId: _selectedAssistantId,
                conversationId: null, // Force creating a new conversation
              );
              
              _logger.i('Retry successful, received response: ${jsonEncode(response)}');
>>>>>>> 740b2db4

              if (mounted) {
                String answer = '';
                String? newConversationId;
                
                // Extract conversation ID
                if (response.containsKey('conversation_id')) {
                  newConversationId = response['conversation_id'];
                }
                
                _currentConversationId = newConversationId;
                _logger.i('New conversation created with ID: $_currentConversationId');
                
                // Extract answer text
                if (response.containsKey('answers') && 
                    response['answers'] is List && 
                    (response['answers'] as List).isNotEmpty) {
                  answer = (response['answers'] as List<dynamic>).first.toString();
                }

                setState(() {
                  if (_messages.isNotEmpty) {
                    _messages[_messages.length - 1] = ConversationMessage(
                      query: message,
                      answer: answer,
                      createdAt: _messages[_messages.length - 1].createdAt,
                      files: [],
                    );
                  }
                  _isSending = false;
                  _isTyping = false;
                  _sendButtonController.reverse();
                });
              }
            } catch (e2) {
              _logger.e('Error sending message (retry attempt): $e2');
              
              // Check if this is also a token error
              if (e2.toString().toLowerCase().contains('insufficient') || 
                  e2.toString().toLowerCase().contains('token') ||
                  e2.toString().toLowerCase().contains('quota') ||
                  e2.toString().toLowerCase().contains('limit')) {
                
                // Handle insufficient tokens error
                _handleInsufficientTokensError();
                return;
              }

              if (mounted) {
                setState(() {
                  if (_messages.isNotEmpty) {
                    _messages[_messages.length - 1] = ConversationMessage(
                      query: message,
                      answer: 'Error: ${e2.toString()}',
                      createdAt: _messages[_messages.length - 1].createdAt,
                      files: [],
                    );
                  }
                  _isSending = false;
                  _isTyping = false;
                  _sendButtonController.reverse();
                });
              }
            }
          }
        }
      }
    } catch (e) {
      _logger.e('Error sending message: $e');

      String errorMessage = e.toString();

      // Check if the error might be related to conversation ID issues
      if (errorMessage.contains('500') ||
          errorMessage.contains('conversation') ||
          errorMessage.contains('context')) {
        // Reset conversation ID to force starting a new conversation next time
        _currentConversationId = null;
        errorMessage =
            'Error with conversation. Starting a new chat on next message.';
        _logger.i('Reset conversation ID due to error');
      }

      // Check for token-related errors
      else if (errorMessage.toLowerCase().contains('insufficient') ||
          errorMessage.toLowerCase().contains('token') ||
          errorMessage.toLowerCase().contains('quota') ||
          errorMessage.toLowerCase().contains('limit')) {
        // Handle insufficient tokens error
        _handleInsufficientTokensError();
        return;
      }

      setState(() {
        if (_messages.isNotEmpty) {
          _messages[_messages.length - 1] = ConversationMessage(
            query: message,
            answer: 'Error: $errorMessage',
            createdAt: _messages[_messages.length - 1].createdAt,
            files: [],
          );
        }
        _isSending = false;
        _isTyping = false;
        _sendButtonController.reverse();
      });

      // Use the safe method that handles mounted check internally
      GlobalSnackBar.showSafe(
        this,
        message: 'Error sending message: $errorMessage',
        variant: SnackBarVariant.error,
        duration: const Duration(seconds: 5),
        actionLabel: _currentConversationId != null ? 'New Chat' : null,
        onActionPressed: _currentConversationId != null
            ? () {
                setState(() {
                  _currentConversationId = null;
                  _messages = [];
                });
                GlobalSnackBar.hideCurrent(context);
              }
            : null,
      );
    }
  }

  void _handleInsufficientTokensError() {
    if (!mounted) return;

    // Remove the last message that was just sent
    setState(() {
      if (_messages.isNotEmpty) {
        // Remove the last message completely
        _messages.removeLast();
      }
      _isSending = false;
      _isTyping = false;
      _sendButtonController.reverse();
    });

    // Show a detailed error with an action to upgrade
    WidgetsBinding.instance.addPostFrameCallback((_) {
      GlobalSnackBar.show(
        context: context,
        message:
            'You have run out of tokens. Please upgrade your subscription to continue using the AI chat.',
        variant: SnackBarVariant.error,
        duration: const Duration(seconds: 10),
        actionLabel: 'Upgrade',
        onActionPressed: () {
          // Navigate to subscription screen
          _navigateToSubscriptionScreen();
          _logger.i(
              'User clicked upgrade button after seeing insufficient tokens error');
        },
      );
    });
  }

  // Helper method to navigate to subscription or pricing
  void _navigateToSubscriptionScreen() async {
    // Direct to external pricing URL
    const String pricingUrl = 'https://dev.jarvis.cx/pricing';

    try {
      _logger.i('Opening pricing page: $pricingUrl');

      // Launch the pricing URL in the browser
      final Uri url = Uri.parse(pricingUrl);
      if (!await launchUrl(url, mode: LaunchMode.externalApplication)) {
        throw 'Unable to open subscription upgrade page';
      }
    } catch (e) {
      _logger.e('Error opening pricing page: $e');

      // Use the safe method that handles mounted check internally
      GlobalSnackBar.showSafe(
        this,
        message: 'Unable to open upgrade page: $e',
        variant: SnackBarVariant.error,
        duration: const Duration(seconds: 3),
      );
    }
  }

  // Helper method to get display name for a model ID
  String _getModelDisplayName(String modelId) {
    // Find the model in our assistants list
    for (var assistant in _AssistantSelectorState().assistants) {
      if (assistant.id == modelId) {
        return assistant.name;
      }
    }

    // Fallback if not found - just format the ID nicely
    return modelId.toUpperCase().replaceAll('-', ' ');
  }

  // Build the chat messages widget
  Widget _buildChatMessages(ThemeData theme, dynamic colors) {
    if (_isLoading ||
        (_errorMessage.isNotEmpty && _messages.isEmpty) ||
        _messages.isEmpty) {
      return Expanded(
        child: _isLoading
            ? InformationIndicator(
                variant: InformationVariant.loading,
              )
            : _errorMessage.isNotEmpty && _messages.isEmpty
                ? InformationIndicator(
                    variant: InformationVariant.error,
                    message: _errorMessage,
                    buttonText: 'Retry',
                    onButtonPressed: _fetchConversationHistory,
                  )
                : Center(
                    child: Column(
                      mainAxisAlignment: MainAxisAlignment.center,
                      children: [
                        Icon(
                          Icons.auto_awesome,
                          size: 64,
                          color: colors.muted.withAlpha(128),
                        ),
                      ],
                    ),
                  ),
      );
    }

    return Expanded(
      child: ListView.builder(
        controller: _scrollController,
        reverse: false,
        padding: const EdgeInsets.symmetric(horizontal: 16, vertical: 12),
        itemCount: _messages.length,
        itemBuilder: (context, index) {
          final message = _messages[index];
          final isUserMessage = message.query.isNotEmpty;
          final messageText = isUserMessage ? message.query : message.answer;

          // Display both query and answer for each message
          if (isUserMessage) {
            return Padding(
              // Add padding to the bottom of the message
              padding: const EdgeInsets.only(bottom: 28.0),
              child: Column(
                crossAxisAlignment: CrossAxisAlignment.start,
                children: [
                  // User question bubble
                  Row(
                    mainAxisAlignment: MainAxisAlignment.end,
                    crossAxisAlignment: CrossAxisAlignment.start,
                    children: [
                      Flexible(
                        child: Container(
                          padding: const EdgeInsets.all(16),
                          decoration: BoxDecoration(
                            color: theme.colorScheme.surface,
                            borderRadius: const BorderRadius.only(
                              topLeft: Radius.circular(20),
                              topRight: Radius.circular(20),
                              bottomLeft: Radius.circular(20),
                              bottomRight: Radius.circular(4),
                            ),
                            boxShadow: [
                              BoxShadow(
                                color: Colors.black.withAlpha(13),
                                blurRadius: 5,
                                offset: const Offset(0, 2),
                              ),
                            ],
                          ),
                          child: SelectableText(
                            message.query,
                            style: TextStyle(
                              color: theme.colorScheme.onSurface,
                              height: 1.4,
                            ),
                          ),
                        ),
                      ),
                    ],
                  ),
                  const SizedBox(height: 16),

                  // AI answer - simplified, no bubble UI
                  Padding(
                    padding: const EdgeInsets.only(left: 8, right: 16),
                    child: Column(
                      crossAxisAlignment: CrossAxisAlignment.start,
                      children: [
                        // Only hide the answer if this is the last message and we're currently typing
                        if (!(_isTyping && index == _messages.length - 1)) ...[
                          SelectableText(
                            message.answer,
                            style: theme.textTheme.bodyMedium,
                          ),
                          if (message.answer.isNotEmpty)
                            Align(
                              alignment: Alignment.centerLeft,
                              child: IconButton(
                                icon: Icon(
                                  Icons.copy,
                                  size: 18,
                                  color: colors.muted,
                                ),
                                tooltip: 'Copy to clipboard',
                                padding: const EdgeInsets.only(left: 0),
                                visualDensity: const VisualDensity(horizontal: -4.0, vertical: 0),
                                onPressed: () {
                                  // Copy message to clipboard
                                  Clipboard.setData(
                                      ClipboardData(text: message.answer));

                                  // Show a snackbar confirmation
                                  GlobalSnackBar.show(
                                    context: context,
                                    message: 'Response copied to clipboard',
                                    variant: SnackBarVariant.success,
                                    duration: const Duration(seconds: 2),
                                  );
                                },
                              ),
                            ),
                        ],
                        // Show typing indicator for the last message when typing
                        if (_isTyping && index == _messages.length - 1)
                          Padding(
                            padding: const EdgeInsets.only(top: 4.0, left: 4.0),
                            child: TypingIndicator(isTyping: true),
                          ),
                      ],
                    ),
                  ),
                ],
              ),
            );
          } else {
            return Padding(
              padding: const EdgeInsets.only(bottom: 32.0, left: 8, right: 16),
              child: SelectableText(
                messageText,
                style: TextStyle(
                  color: theme.colorScheme.onSurface,
                  height: 1.4,
                ),
              ),
            );
          }
        },
      ),
    );
  }

  // Build the message input area widget
  Widget _buildMessageInputArea(
      ThemeData theme, bool isDarkMode, dynamic colors) {
    return Container(
      padding: const EdgeInsets.fromLTRB(6, 4, 6, 8),
      margin: const EdgeInsets.symmetric(horizontal: 4.0, vertical: 6.0),
      decoration: BoxDecoration(
        color: colors.input,
        borderRadius: BorderRadius.circular(12),
        border: Border.all(
          color: colors.border,
          width: 1,
        ),
        boxShadow: [
          BoxShadow(
            color: Colors.black.withAlpha(13),
            blurRadius: 5,
            offset: const Offset(0, -1),
          ),
        ],
      ),
      clipBehavior: Clip.antiAlias,
      child: SafeArea(
        child: Column(
          children: [
            // Message text field row
            TextField(
              controller: _messageController,
              focusNode: _messageFocusNode,
              maxLines: 5,
              minLines: 1,
              textInputAction: TextInputAction.newline,
              keyboardType: TextInputType.multiline,
              cursorColor: colors.inputForeground,
              decoration: InputDecoration(
                fillColor: colors.input,
                filled: true,
                hintText: 'Type a message or / for prompts...',
                border: InputBorder.none,
                focusedBorder: InputBorder.none,
                contentPadding:
                    const EdgeInsets.symmetric(vertical: 12, horizontal: 8),
                isDense: true,
                hintStyle: TextStyle(
                  color: colors.muted,
                ),
              ),
              onSubmitted: (_) => _sendMessage(),
              onChanged: (text) {
                setState(() {
                  // This forces the send button to update
                });
              },
            ),

            // Buttons row
            Row(
              mainAxisAlignment: MainAxisAlignment.spaceBetween,
              children: [
                Row(
                  children: [
                    // Voice input button
                    IconButton(
                      icon: Icon(
                        Icons.mic_none,
                        color: colors.muted,
                      ),
                      onPressed: () {
                        GlobalSnackBar.show(
                          context: context,
                          message: 'Voice input coming soon',
                          variant: SnackBarVariant.info,
                        );
                      },
                    ),

                    // Image upload button
                    IconButton(
                      icon: Icon(
                        Icons.image_outlined,
                        color: colors.muted,
                      ),
                      onPressed: () {
                        GlobalSnackBar.show(
                          context: context,
                          message: 'Image upload coming soon',
                          variant: SnackBarVariant.info,
                        );
                      },
                    ),

                    // Prompt selector
                    IconButton(
                      icon: Icon(
                        Icons.format_quote,
                        color: colors.muted,
                      ),
                      onPressed: () {
                        // Show the prompt selector dialog directly with empty query
                        PromptSelector.show(context, '', _handlePromptSelected);
                      },
                    ),
                  ],
                ),

                // Send button
                AnimatedBuilder(
                  animation: _sendButtonController,
                  builder: (context, child) {
                    final bool showLoading = _sendButtonController.status ==
                            AnimationStatus.forward ||
                        _sendButtonController.status ==
                            AnimationStatus.completed;
                    final bool isDisabled =
                        _messageController.text.trim().isEmpty || _isSending;

                    return Material(
                      color: isDisabled
                          ? colors.muted.withAlpha(30)
                          : colors.inputForeground,
                      borderRadius: BorderRadius.circular(24),
                      child: InkWell(
                        borderRadius: BorderRadius.circular(24),
                        onTap: isDisabled ? null : _sendMessage,
                        child: Container(
                          padding: const EdgeInsets.all(8),
                          child: showLoading
                              ? SizedBox(
                                  width: 24,
                                  height: 24,
                                  child: CircularProgressIndicator(
                                    strokeWidth: 2.5,
                                    valueColor: AlwaysStoppedAnimation<Color>(
                                      colors.muted,
                                    ),
                                  ),
                                )
                              : Icon(
                                  Icons.arrow_upward,
                                  color: isDisabled
                                      ? colors.muted.withAlpha(128)
                                      : colors.input,
                                  size: 24,
                                ),
                        ),
                      ),
                    );
                  },
                ),
              ],
            ),
          ],
        ),
      ),
    );
  }

  Widget _buildChatHistoryDrawer(ThemeData theme, bool isDarkMode) {
    return Drawer(
      backgroundColor: isDarkMode ? const Color(0xFF121212) : Colors.white,
      child: Column(
        children: [
          DrawerHeader(
            decoration: BoxDecoration(
              color: theme.colorScheme.primary,
            ),
            child: Center(
              child: Column(
                mainAxisSize: MainAxisSize.min,
                children: [
                  Text(
                    'Chat History',
                    style: TextStyle(
                      color: theme.colorScheme.onPrimary,
                      fontSize: 24,
                      fontWeight: FontWeight.bold,
                    ),
                  ),
                  const SizedBox(height: 12),
                  // New chat button
                  ElevatedButton.icon(
                    onPressed: () {
                      setState(() {
                        _currentConversationId = null;
                        _messages = [];
                      });
                      Navigator.pop(context); // Close the drawer
                      GlobalSnackBar.show(
                        context: context,
                        message: 'Started a new conversation',
                        variant: SnackBarVariant.success,
                        duration: const Duration(seconds: 2),
                      );
                    },
                    icon: const Icon(Icons.add),
                    label: const Text('New Chat'),
                    style: ElevatedButton.styleFrom(
                      backgroundColor:
                          isDarkMode ? Colors.teal.shade700 : Colors.white,
                      foregroundColor:
                          isDarkMode ? Colors.white : theme.colorScheme.primary,
                    ),
                  ),
                ],
              ),
            ),
          ),
          Expanded(
            // Use ValueListenableBuilder to react to the cache state
            child: _ChatHistoryList(
              selectedAssistantId: _selectedAssistantId,
              currentConversationId: _currentConversationId,
              onConversationSelected: (conversationId) {
                _loadConversation(conversationId);
                Navigator.pop(context); // Close the drawer
              },
              onDeleteConversation: (conversationId) {
                _showDeleteConfirmation(context, conversationId);
              },
              isDarkMode: isDarkMode,
            ),
          ),
        ],
      ),
    );
  }

  String _getConversationTitle(dynamic conversation) {
    // Extract first message as title or use default
    final firstMessage = conversation['first_message'] as String? ?? '';
    if (firstMessage.isNotEmpty) {
      return firstMessage.length > 30
          ? '${firstMessage.substring(0, 27)}...'
          : firstMessage;
    }

    // Use created date as fallback
    final createdAt = conversation['created_at'] ?? 0;
    final date = DateTime.fromMillisecondsSinceEpoch(createdAt * 1000);
    return 'Conversation on ${date.day}/${date.month}/${date.year}';
  }

  String _getConversationTimestamp(dynamic conversation) {
    final createdAt = conversation['created_at'] ?? 0;
    final date = DateTime.fromMillisecondsSinceEpoch(createdAt * 1000);
    final now = DateTime.now();

    // If today, show time
    if (date.year == now.year &&
        date.month == now.month &&
        date.day == now.day) {
      return '${date.hour}:${date.minute.toString().padLeft(2, '0')}';
    }

    // If this year, show month and day
    if (date.year == now.year) {
      return '${date.day}/${date.month}';
    }

    // Show full date
    return '${date.day}/${date.month}/${date.year}';
  }

  void _showDeleteConfirmation(BuildContext context, String conversationId) {
    showDialog(
      context: context,
      builder: (context) => AlertDialog(
        title: const Text('Delete Conversation'),
        content:
            const Text('Are you sure you want to delete this conversation?'),
        actions: [
          TextButton(
            onPressed: () => Navigator.pop(context),
            child: const Text('Cancel'),
          ),
          TextButton(
            onPressed: () async {
              Navigator.pop(context);
              try {
                // Delete conversation API call would go here
                // await _chatService.deleteConversation(conversationId);

                // For now, just refresh the UI
                if (conversationId == _currentConversationId) {
                  setState(() {
                    _currentConversationId = null;
                    _messages = [];
                  });
                }

                // Store context in variable to capture when button was pressed
                final BuildContext contextCaptured = context;

                // Use the safe method that handles mounted check internally
                GlobalSnackBar.showSafe(
                  this,
                  message: 'Conversation deleted',
                  variant: SnackBarVariant.success,
                );

                // Check if widget is still mounted before navigating
                if (mounted) {
                  // Close and reopen drawer to refresh
                  Navigator.pop(contextCaptured);
                  Scaffold.of(contextCaptured).openDrawer();
                }
              } catch (e) {
                // Use the safe method that handles mounted check internally
                GlobalSnackBar.showSafe(
                  this,
                  message: 'Unable to delete: $e',
                  variant: SnackBarVariant.error,
                  duration: const Duration(seconds: 3),
                );
              }
            },
            child: const Text('Delete', style: TextStyle(color: Colors.red)),
          ),
        ],
      ),
    );
  }

  Future<void> _loadConversation(String conversationId) async {
    try {
      setState(() {
        _isLoading = true;
        _errorMessage = '';
      });

      final response = await _chatService.getConversationHistory(
        conversationId,
        assistantId: _selectedAssistantId,
      );

      if (mounted) {
        setState(() {
          _currentConversationId = conversationId;
          _messages = response.items;
          _isLoading = false;
        });
      }
    } catch (e) {
      _logger.e('Error loading conversation: $e');

      if (mounted) {
        setState(() {
          _errorMessage = 'Failed to load conversation: $e';
          _isLoading = false;
        });

        GlobalSnackBar.show(
          context: context,
          message: 'Error loading conversation: $e',
          variant: SnackBarVariant.error,
          duration: const Duration(seconds: 3),
        );
      }
    }
  }

  @override
  Widget build(BuildContext context) {
    final ThemeData theme = Theme.of(context);
    final bool isDarkMode = theme.brightness == Brightness.dark;
    final colors = isDarkMode ? AppColors.dark : AppColors.light;

    return Scaffold(
      drawer: _buildChatHistoryDrawer(theme, isDarkMode),
      appBar: AppBar(
        leading: Builder(
          builder: (context) => Padding(
            padding: const EdgeInsets.all(8.0),
            child: IconButton(
              icon: Icon(Icons.menu, color: colors.foreground),
              tooltip: 'Chat History',
              onPressed: () {
                Scaffold.of(context).openDrawer();
              },
            ),
          ),
        ),
        title: AssistantSelector(
          selectedAssistantId: _selectedAssistantId,
          onSelect: (id) {
            if (id != _selectedAssistantId) {
              _logger.i('Switching model from $_selectedAssistantId to $id');
              setState(() {
                _selectedAssistantId = id;

                // Reset conversation ID when changing models to avoid thinking state problems
                _currentConversationId = null;

                // Remove any messages with empty answers that might be in the typing state
                _messages = _messages
                    .where((message) => message.answer.isNotEmpty)
                    .toList();

                // Reset loading states
                _isSending = false;
                _isTyping = false;
                _sendButtonController.reverse();
              });

              // Show a small confirmation
              GlobalSnackBar.show(
                context: context,
                message: 'Switched to ${_getModelDisplayName(id)}',
                variant: SnackBarVariant.info,
                duration: const Duration(seconds: 1),
              );
            }
          },
        ),
        centerTitle: true,
        actions: [
          // New chat button
          Padding(
            padding: const EdgeInsets.symmetric(horizontal: 8.0),
            child: IconButton(
              icon: Icon(
                Icons.edit_document,
                color: colors.foreground,
              ),
              tooltip: 'New conversation',
              onPressed: () {
                setState(() {
                  _currentConversationId = null;
                  _messages = [];
                });
                GlobalSnackBar.show(
                  context: context,
                  message: 'Started a new conversation',
                  variant: SnackBarVariant.success,
                  duration: const Duration(seconds: 2),
                );
              },
            ),
          ),
        ],
      ),
      body: GestureDetector(
        onTap: () => FocusScope.of(context).unfocus(),
        child: Column(
          children: [
            // Show ad banner for free users
            if (!_isPro) const AdBannerWidget(),

            _buildChatMessages(theme, colors),

            _buildMessageInputArea(theme, isDarkMode, colors),
          ],
        ),
      ),
    );
  }
}

class AssistantSelector extends StatefulWidget {
  final String selectedAssistantId;
  final ValueChanged<String> onSelect;

  const AssistantSelector({
    super.key,
    required this.selectedAssistantId,
    required this.onSelect,
  });

  @override
  State<AssistantSelector> createState() => _AssistantSelectorState();
}

class Assistant {
  final String id;
  final String name;
  final String description;
  final bool isCustomBot;

  const Assistant({
    required this.id,
    required this.name,
    required this.description,
    this.isCustomBot = false,
  });
}

class _AssistantSelectorState extends State<AssistantSelector> {
  final LayerLink _layerLink = LayerLink();
  OverlayEntry? _overlayEntry;
<<<<<<< HEAD

  // Fixed the model list to remove duplicates and correct model names
  final assistants = [
=======
  final Logger _logger = Logger();
  final BotService _botService = BotService();
  
  // Base AI models
  final List<Assistant> _baseAssistants = [
>>>>>>> 740b2db4
    Assistant(
        id: 'gpt-4o',
        name: 'GPT-4o',
        description: 'Advanced intelligence and vision capabilities'),
    Assistant(
        id: 'gpt-4o-mini',
        name: 'GPT-4o Mini',
        description: 'Fast and efficient responses'),
    Assistant(
        id: 'claude-3-haiku-20240307',
        name: 'Claude 3 Haiku',
        description: 'Quick responses with Claude AI'),
    Assistant(
        id: 'claude-3-sonnet-20240229',
        name: 'Claude 3 Sonnet',
        description: 'More powerful Claude model'),
    Assistant(
        id: 'gemini-1.5-pro-latest',
        name: 'Gemini 1.5 Pro',
        description: 'Google\'s advanced AI model'),
    Assistant(
        id: 'deepseek-chat',
        name: 'Deepseek Chat',
        description: 'DeepSeek\'s conversational AI model'),
  ];
  
  // Custom bots from user
  List<Assistant> _customBots = [];
  bool _isLoadingBots = false;
  String? _botsError;

  @override
  void initState() {
    super.initState();
    _loadCustomBots();
  }
  
  Future<void> _loadCustomBots() async {
    if (mounted) {
      setState(() {
        _isLoadingBots = true;
        _botsError = null;
      });
    }
    
    try {
      final bots = await _botService.getBots();
      
      if (mounted) {
        setState(() {
          _customBots = bots.map((bot) => Assistant(
            id: bot.id,
            name: bot.name,
            description: bot.description,
            isCustomBot: true,
          )).toList();
          _isLoadingBots = false;
        });
      }
    } catch (e) {
      _logger.e('Error loading custom bots: $e');
      if (mounted) {
        setState(() {
          _botsError = e.toString();
          _isLoadingBots = false;
        });
      }
    }
  }

  List<Assistant> get assistants => [..._baseAssistants, ..._customBots];

  void _showMenu() {
    _overlayEntry = _buildOverlayEntry();
    Overlay.of(context).insert(_overlayEntry!);
  }

  void _hideMenu() {
    _overlayEntry?.remove();
    _overlayEntry = null;
  }

  OverlayEntry _buildOverlayEntry() {
    final RenderBox renderBox = context.findRenderObject() as RenderBox;
    final size = renderBox.size;
    final offset = renderBox.localToGlobal(Offset.zero);
    final theme = Theme.of(context);
    final isDarkMode = theme.brightness == Brightness.dark;

    return OverlayEntry(
      builder: (context) => GestureDetector(
        onTap: _hideMenu,
        behavior: HitTestBehavior.translucent,
        child: Stack(
          children: [
            Positioned(
              left: offset.dx,
              top: offset.dy + size.height + 6,
              width: 280,
              child: CompositedTransformFollower(
                link: _layerLink,
                showWhenUnlinked: false,
                offset: Offset(-(270 - size.width) / 2, size.height + 6),
                child: Material(
                  color: Colors.transparent,
                  child: Container(
                    height: 400, // Fixed height with scrolling
                    decoration: BoxDecoration(
                      color: theme.colorScheme.surface,
                      border: isDarkMode
                          ? Border.all(color: theme.dividerColor.withAlpha(120))
                          : null,
                      borderRadius: BorderRadius.circular(16),
                      boxShadow: [
                        BoxShadow(
                          color: Colors.black.withAlpha(18),
                          blurRadius: 24,
                          offset: const Offset(0, 8),
                        ),
                      ],
                    ),
                    child: Column(
                      mainAxisSize: MainAxisSize.min,
                      crossAxisAlignment: CrossAxisAlignment.start,
                      children: [
                        Padding(
                          padding: const EdgeInsets.fromLTRB(20, 16, 20, 8),
                          child: Text(
                            'Base AI Models',
                            style: theme.textTheme.titleMedium?.copyWith(
                              fontWeight: FontWeight.bold,
                              color: theme.colorScheme.primary,
                            ),
                          ),
                        ),
                        Expanded(
                          child: ListView(
                            shrinkWrap: true,
                            children: [
                              // Base AI models
                              ..._baseAssistants.map((assistant) => _buildMenuOption(
                                id: assistant.id,
                                title: assistant.name,
                                subtitle: assistant.description,
                                selected: widget.selectedAssistantId == assistant.id,
                                isCustomBot: false,
                                onTap: () {
                                  widget.onSelect(assistant.id);
                                  _hideMenu();
                                },
                              )),
                              
                              // Divider between models and bots
                              Padding(
                                padding: const EdgeInsets.symmetric(vertical: 8, horizontal: 16),
                                child: Column(
                                  crossAxisAlignment: CrossAxisAlignment.start,
                                  children: [
                                    Divider(),
                                    Padding(
                                      padding: const EdgeInsets.only(left: 4.0, top: 8.0, bottom: 8.0),
                                      child: Text(
                                        'Your Bots',
                                        style: theme.textTheme.titleMedium?.copyWith(
                                          fontWeight: FontWeight.bold,
                                          color: theme.colorScheme.primary,
                                        ),
                                      ),
                                    ),
                                  ],
                                ),
                              ),
                              
                              // Custom bots
                              if (_isLoadingBots)
                                Center(
                                  child: Padding(
                                    padding: const EdgeInsets.all(16.0),
                                    child: CircularProgressIndicator(strokeWidth: 2),
                                  ),
                                )
                              else if (_botsError != null)
                                Padding(
                                  padding: const EdgeInsets.all(16.0),
                                  child: Text(
                                    'Error loading bots: $_botsError',
                                    style: TextStyle(color: Colors.red),
                                  ),
                                )
                              else if (_customBots.isEmpty)
                                Padding(
                                  padding: const EdgeInsets.all(16.0),
                                  child: Text(
                                    'No custom bots found',
                                    style: TextStyle(
                                      color: theme.colorScheme.onSurface.withOpacity(0.6),
                                      fontStyle: FontStyle.italic,
                                    ),
                                  ),
                                )
                              else
                                ..._customBots.map((bot) => _buildMenuOption(
                                  id: bot.id,
                                  title: bot.name,
                                  subtitle: bot.description,
                                  selected: widget.selectedAssistantId == bot.id,
                                  isCustomBot: true,
                                  onTap: () {
                                    widget.onSelect(bot.id);
                                    _hideMenu();
                                  },
                                )),
                            ],
                          ),
                        ),
                        
                        // Create new bot button
                        Padding(
                          padding: const EdgeInsets.all(12.0),
                          child: TextButton.icon(
                            onPressed: () {
                              _hideMenu();
                              Navigator.of(context).pushNamed('/bots');
                            },
                            icon: Icon(Icons.add),
                            label: Text('Manage Bots'),
                            style: TextButton.styleFrom(
                              foregroundColor: theme.colorScheme.primary,
                            ),
                          ),
                        ),
                      ],
                    ),
                  ),
                ),
              ),
            ),
          ],
        ),
      ),
    );
  }

  Widget _buildMenuOption({
    required String id,
    required String title,
    required String subtitle,
    required bool selected,
    required VoidCallback onTap,
    bool isCustomBot = false,
  }) {
    final theme = Theme.of(context);
    final isDarkMode = theme.brightness == Brightness.dark;
    final color = isDarkMode ? AppColors.dark : AppColors.light;

    return InkWell(
      onTap: onTap,
      child: Container(
        width: double.infinity,
        padding: const EdgeInsets.symmetric(horizontal: 20, vertical: 12),
        color: selected
            ? theme.colorScheme.primary.withAlpha(10)
            : Colors.transparent,
        child: Row(
          children: [
            Container(
              width: 8,
              height: 8,
              margin: const EdgeInsets.only(right: 10),
              decoration: BoxDecoration(
                color: selected ? theme.colorScheme.primary : color.muted,
                shape: BoxShape.circle,
              ),
            ),
            Expanded(
              child: Column(
                crossAxisAlignment: CrossAxisAlignment.start,
                children: [
                  Text(
                    title,
                    style: theme.textTheme.bodyMedium?.copyWith(
                      fontWeight:
                          selected ? FontWeight.bold : FontWeight.normal,
                      color: selected
                          ? theme.colorScheme.primary
                          : theme.colorScheme.onSurface,
                    ),
                  ),
                  const SizedBox(height: 2),
                  Text(
                    subtitle,
                    style: theme.textTheme.bodySmall?.copyWith(
                      fontSize: 13,
                      color: selected
                          ? theme.colorScheme.primary.withAlpha(200)
                          : color.muted,
                    ),
                  ),
                ],
              ),
            ),
<<<<<<< HEAD
            const SizedBox(width: 1),
=======
            if (isCustomBot)
              Icon(Icons.smart_toy, color: color.muted, size: 16),
>>>>>>> 740b2db4
            if (selected)
              Icon(Icons.check, color: theme.colorScheme.primary, size: 20),
          ],
        ),
      ),
    );
  }

  @override
  Widget build(BuildContext context) {
    final theme = Theme.of(context);
    String title = "AI Assistant";
    bool isCustomBot = false;
    
    // Find the selected assistant to display its name correctly
    for (final assistant in assistants) {
      if (assistant.id == widget.selectedAssistantId) {
        title = assistant.name;
        isCustomBot = assistant.isCustomBot;
        break;
      }
    }

    return CompositedTransformTarget(
      link: _layerLink,
      child: GestureDetector(
        onTap: () {
          if (_overlayEntry == null) {
            _showMenu();
          } else {
            _hideMenu();
          }
        },
        child: Container(
          margin: const EdgeInsets.symmetric(vertical: 8, horizontal: 8),
          padding: const EdgeInsets.symmetric(horizontal: 16, vertical: 8),
          child: Row(
            mainAxisSize: MainAxisSize.min,
            children: [
              Container(
                width: 6,
                height: 6,
                decoration: BoxDecoration(
                  color: theme.colorScheme.primary,
                  shape: BoxShape.circle,
                ),
              ),
              const SizedBox(width: 6),
              Text(
                title,
                style: theme.textTheme.titleMedium,
              ),
              const SizedBox(width: 2),
              if (isCustomBot)
                Icon(Icons.smart_toy, size: 14, color: theme.colorScheme.onSurface.withOpacity(0.7)),
            ],
          ),
        ),
      ),
    );
  }
}

/// Optimized widget to display chat history with caching support
class _ChatHistoryList extends StatefulWidget {
  final String selectedAssistantId;
  final String? currentConversationId;
  final Function(String) onConversationSelected;
  final Function(String) onDeleteConversation;
  final bool isDarkMode;

  const _ChatHistoryList({
    Key? key,
    required this.selectedAssistantId,
    required this.currentConversationId,
    required this.onConversationSelected,
    required this.onDeleteConversation,
    required this.isDarkMode,
  }) : super(key: key);

  @override
  State<_ChatHistoryList> createState() => _ChatHistoryListState();
}

class _ChatHistoryListState extends State<_ChatHistoryList> {
  final Logger _logger = Logger();
  final ChatService _chatService = ChatService();

  // Local cache for faster UI rendering
  List<Map<String, dynamic>>? _conversations;
  bool _isLoading = true;
  String? _errorMessage;

  @override
  void initState() {
    super.initState();
    // Load conversations immediately when the widget is created
    _loadConversations();
  }

  @override
  void didUpdateWidget(_ChatHistoryList oldWidget) {
    super.didUpdateWidget(oldWidget);
    // Reload if the selected assistant changes
    if (oldWidget.selectedAssistantId != widget.selectedAssistantId) {
      _loadConversations();
    }
  }

  // Load conversations with optimized approach using cache
  Future<void> _loadConversations() async {
    if (mounted) {
      setState(() {
        _isLoading = true;
        _errorMessage = null;
      });
    }

    try {
      // Use the cached data if available
      final conversations = await _chatService.getConversations(
        assistantId: widget.selectedAssistantId,
        limit: 20,
      );

      if (mounted) {
        setState(() {
          _conversations = conversations;
          _isLoading = false;
        });
      }
    } catch (e) {
      _logger.e('Error loading conversations: $e');
      if (mounted) {
        setState(() {
          _errorMessage = e.toString();
          _isLoading = false;
        });
      }
    }
  }

  String _getConversationTitle(dynamic conversation) {
    final title = conversation['title'] as String?;
    if (title != null && title.isNotEmpty) {
      return title.length > 30 ? '${title.substring(0, 27)}...' : title;
    }

    // Use first_message as fallback if available
    final firstMessage = conversation['first_message'] as String? ?? '';
    if (firstMessage.isNotEmpty) {
      return firstMessage.length > 30
          ? '${firstMessage.substring(0, 27)}...'
          : firstMessage;
    }

    // Use created date as fallback
    final createdAtStr = conversation['createdAt'] as String?;
    if (createdAtStr != null) {
      try {
        final date = DateTime.parse(createdAtStr);
        return 'Chat on ${date.day}/${date.month}/${date.year}';
      } catch (e) {
        // Ignore parsing errors
      }
    }

    return 'Untitled Conversation';
  }

  String _getConversationTimestamp(dynamic conversation) {
    final createdAtStr = conversation['createdAt'] as String?;
    if (createdAtStr == null) return '';

    try {
      final date = DateTime.parse(createdAtStr);
      final now = DateTime.now();

      // If today, show time
      if (date.year == now.year &&
          date.month == now.month &&
          date.day == now.day) {
        return '${date.hour}:${date.minute.toString().padLeft(2, '0')}';
      }

      // If this year, show month and day
      if (date.year == now.year) {
        return '${date.day}/${date.month}';
      }

      // Show full date
      return '${date.day}/${date.month}/${date.year}';
    } catch (e) {
      return '';
    }
  }

  @override
  Widget build(BuildContext context) {
    final ThemeData theme = Theme.of(context);

    // Show loading spinner while fetching conversations
    if (_isLoading) {
      return const Center(
        child: Padding(
          padding: EdgeInsets.all(16.0),
          child: CircularProgressIndicator(),
        ),
      );
    }

    // Show error message if failed to load
    if (_errorMessage != null) {
      return Center(
        child: Column(
          mainAxisAlignment: MainAxisAlignment.center,
          children: [
            const Icon(Icons.error_outline, color: Colors.red, size: 48),
            const SizedBox(height: 16),
            Text(
              'Error loading chat history: $_errorMessage',
              textAlign: TextAlign.center,
              style: const TextStyle(color: Colors.red),
            ),
            const SizedBox(height: 16),
            ElevatedButton(
              onPressed: _loadConversations,
              child: const Text('Retry'),
            ),
          ],
        ),
      );
    }

    // Show empty state if no conversations
    if (_conversations == null || _conversations!.isEmpty) {
      return Center(
        child: Column(
          mainAxisAlignment: MainAxisAlignment.center,
          children: [
            Icon(
              Icons.chat_bubble_outline,
              size: 48,
              color: theme.colorScheme.onSurface.withAlpha(102),
            ),
            const SizedBox(height: 16),
            Text(
              'No conversations yet',
              style: TextStyle(
                color: theme.colorScheme.onSurface.withAlpha(153),
              ),
            ),
          ],
        ),
      );
    }

    // Show conversations list
    return RefreshIndicator(
      onRefresh: () async {
        // Clear the cache to force a fresh load
        _chatService.clearCache();
        await _loadConversations();
      },
      child: ListView.builder(
        physics: const AlwaysScrollableScrollPhysics(),
        itemCount: _conversations!.length,
        itemBuilder: (context, index) {
          final conversation = _conversations![index];
          final conversationId = conversation['id'] as String;
          final title = _getConversationTitle(conversation);
          final timestamp = _getConversationTimestamp(conversation);
          final isActive = conversationId == widget.currentConversationId;

          return ListTile(
            title: Text(
              title,
              maxLines: 1,
              overflow: TextOverflow.ellipsis,
              style: TextStyle(
                fontWeight: isActive ? FontWeight.bold : FontWeight.normal,
              ),
            ),
            subtitle: Text(
              timestamp,
              maxLines: 1,
              overflow: TextOverflow.ellipsis,
            ),
            leading: CircleAvatar(
              backgroundColor: isActive
                  ? theme.colorScheme.primary
                  : theme.colorScheme.primary.withAlpha(51),
              child: Icon(
                Icons.chat,
                color: isActive
                    ? theme.colorScheme.onPrimary
                    : theme.colorScheme.primary,
                size: 18,
              ),
            ),
            trailing: IconButton(
              icon: const Icon(Icons.delete_outline),
              onPressed: () {
                widget.onDeleteConversation(conversationId);
              },
            ),
            onTap: () => widget.onConversationSelected(conversationId),
            tileColor: isActive
                ? (widget.isDarkMode
                    ? Colors.teal.shade900.withAlpha(51)
                    : Colors.teal.shade50)
                : null,
            shape: RoundedRectangleBorder(
              borderRadius: BorderRadius.circular(isActive ? 8 : 0),
            ),
          );
        },
      ),
    );
  }
}<|MERGE_RESOLUTION|>--- conflicted
+++ resolved
@@ -23,12 +23,9 @@
         InformationVariant,
         InformationIndicator;
 import '../../../features/subscription/presentation/subscription_screen.dart';
-<<<<<<< HEAD
-import 'package:flutter/services.dart';
-=======
 import '../../../features/bot/services/bot_service.dart';
 import '../../../features/bot/models/ai_bot.dart';
->>>>>>> 740b2db4
+import 'package:flutter/services.dart';
 
 class ChatScreen extends StatefulWidget {
   final Function toggleTheme;
@@ -296,21 +293,91 @@
       if (_currentConversationId == null) {
         _logger.i('No conversation ID found - creating a new conversation automatically');
       } else {
+        // Check if we're using a custom bot
+      bool isCustomBot = false;
+      for (final assistant in _AssistantSelectorState().assistants) {
+        if (assistant.id == _selectedAssistantId && assistant.isCustomBot) {
+          isCustomBot = true;
+          break;
+        }
+      }
+
+      _logger.i('Sending message to ${isCustomBot ? "custom bot" : "AI model"}: $_selectedAssistantId');
+      
+      if (isCustomBot) {
+        // Handle custom bot response using BotService
+        try {
+          final botResponse = await _botService.askBot(
+            botId: _selectedAssistantId,
+            message: message,
+          );
+          
+          _logger.i('Received bot response');
+
+          if (mounted) {
+            setState(() {
+              if (_messages.isNotEmpty) {
+                _messages[_messages.length - 1] = ConversationMessage(
+                  query: message,
+                  answer: botResponse,
+                  createdAt: _messages[_messages.length - 1].createdAt,
+                  files: [],
+                );
+              }
+              _isSending = false;
+              _isTyping = false;
+              _sendButtonController.reverse();
+            });
+
+            // Show an ad occasionally for free users
+            if (!_isPro) {
+              _adManager.maybeShowInterstitialAd(context);
+            }
+          }
+        } catch (e) {
+          _logger.e('Error sending message to custom bot: $e');
+          
+          if (mounted) {
+            setState(() {
+              if (_messages.isNotEmpty) {
+                _messages[_messages.length - 1] = ConversationMessage(
+                  query: message,
+                  answer: 'Error: ${e.toString()}',
+                  createdAt: _messages[_messages.length - 1].createdAt,
+                  files: [],
+                );
+              }
+              _isSending = false;
+              _isTyping = false;
+              _sendButtonController.reverse();
+            });
+
+            // Show error message
+            ScaffoldMessenger.of(context).showSnackBar(
+              SnackBar(
+                content: Text('Error with bot: ${e.toString()}'),
+                backgroundColor: Colors.red,
+                duration: const Duration(seconds: 5),
+              ),
+            );
+          }
+        }
+      } else {
+        // Original code for AI models with ChatService
         _logger.i('Sending message with conversation ID: $_currentConversationId');
       }
 
-<<<<<<< HEAD
-      // Always send message - conversation ID will be null for new conversations
+        // Always send message - conversation ID will be null for new conversations
       // which will automatically create a new conversation on the server
-      Map<String, dynamic> response;
-      try {
-        response = await _chatService.sendMessage(
-          content: message,
-          assistantId: _selectedAssistantId,
-          conversationId: _currentConversationId,
-        );
-
-        _logger.i('Received response: ${jsonEncode(response)}');
+        Map<String, dynamic> response;
+        try {
+          response = await _chatService.sendMessage(
+            content: message,
+            assistantId: _selectedAssistantId,
+            conversationId: _currentConversationId,
+          );
+  
+          _logger.i('Received response: ${jsonEncode(response)}');
 
         if (mounted) {
           String answer = '';
@@ -369,227 +436,6 @@
             answer = (response['answers'] as List<dynamic>).first.toString();
           }
 
-          setState(() {
-            if (_messages.isNotEmpty) {
-              _messages[_messages.length - 1] = ConversationMessage(
-                query: message,
-                answer: answer,
-                createdAt: _messages[_messages.length - 1].createdAt,
-                files: [],
-              );
-            }
-            _isSending = false;
-            _isTyping = false;
-            _sendButtonController.reverse();
-          });
-          
-          // Scroll to bottom after receiving AI response
-          _scrollToBottom();
-
-          // Show an ad occasionally for free users
-          if (!_isPro) {
-            _adManager.maybeShowInterstitialAd(context);
-          }
-        }
-      } catch (e) {
-        _logger.e('Error sending message (first attempt): $e');
-
-        // Check for token-related errors
-        if (e.toString().toLowerCase().contains('insufficient') ||
-            e.toString().toLowerCase().contains('token') ||
-            e.toString().toLowerCase().contains('quota') ||
-            e.toString().toLowerCase().contains('limit')) {
-          // Handle insufficient tokens error
-          _handleInsufficientTokensError();
-          return;
-        }
-
-        // If the message fails, try to create a new conversation
-        if (_currentConversationId != null) {
-          try {
-            _currentConversationId = null;
-            response = await _chatService.sendMessage(
-              content: message,
-              assistantId: _selectedAssistantId,
-              conversationId: null, // Force creating a new conversation
-            );
-
-            _logger.i(
-                'Retry successful, received response: ${jsonEncode(response)}');
-
-            if (mounted) {
-              String answer = '';
-              String? newConversationId;
-
-              // Extract conversation ID
-              if (response.containsKey('conversation_id')) {
-                newConversationId = response['conversation_id'];
-              }
-
-              _currentConversationId = newConversationId;
-              _logger.i(
-                  'New conversation created with ID: $_currentConversationId');
-              
-              // Clear the conversation cache to ensure the drawer shows the new conversation
-              _chatService.clearCache();
-
-              // Extract answer text
-              if (response.containsKey('answers') &&
-                  response['answers'] is List &&
-                  (response['answers'] as List).isNotEmpty) {
-                answer =
-                    (response['answers'] as List<dynamic>).first.toString();
-              }
-=======
-      // Auto-scroll to bottom when a new message is added
-      WidgetsBinding.instance.addPostFrameCallback((_) {
-        if (_scrollController.hasClients) {
-          _scrollController.animateTo(
-            _scrollController.position.maxScrollExtent,
-            duration: const Duration(milliseconds: 300),
-            curve: Curves.easeOut,
-          );
-        }
-      });
-
-      // Check if we're using a custom bot
-      bool isCustomBot = false;
-      for (final assistant in _AssistantSelectorState().assistants) {
-        if (assistant.id == _selectedAssistantId && assistant.isCustomBot) {
-          isCustomBot = true;
-          break;
-        }
-      }
-
-      _logger.i('Sending message to ${isCustomBot ? "custom bot" : "AI model"}: $_selectedAssistantId');
-      
-      if (isCustomBot) {
-        // Handle custom bot response using BotService
-        try {
-          final botResponse = await _botService.askBot(
-            botId: _selectedAssistantId,
-            message: message,
-          );
-          
-          _logger.i('Received bot response');
-
-          if (mounted) {
-            setState(() {
-              if (_messages.isNotEmpty) {
-                _messages[_messages.length - 1] = ConversationMessage(
-                  query: message,
-                  answer: botResponse,
-                  createdAt: _messages[_messages.length - 1].createdAt,
-                  files: [],
-                );
-              }
-              _isSending = false;
-              _isTyping = false;
-              _sendButtonController.reverse();
-            });
-
-            // Show an ad occasionally for free users
-            if (!_isPro) {
-              _adManager.maybeShowInterstitialAd(context);
-            }
-          }
-        } catch (e) {
-          _logger.e('Error sending message to custom bot: $e');
-          
-          if (mounted) {
-            setState(() {
-              if (_messages.isNotEmpty) {
-                _messages[_messages.length - 1] = ConversationMessage(
-                  query: message,
-                  answer: 'Error: ${e.toString()}',
-                  createdAt: _messages[_messages.length - 1].createdAt,
-                  files: [],
-                );
-              }
-              _isSending = false;
-              _isTyping = false;
-              _sendButtonController.reverse();
-            });
-
-            // Show error message
-            ScaffoldMessenger.of(context).showSnackBar(
-              SnackBar(
-                content: Text('Error with bot: ${e.toString()}'),
-                backgroundColor: Colors.red,
-                duration: const Duration(seconds: 5),
-              ),
-            );
-          }
-        }
-      } else {
-        // Original code for AI models with ChatService
-        _logger.i('Sending message with conversation ID: $_currentConversationId');
-
-        // Try with retry logic if first attempt fails
-        Map<String, dynamic> response;
-        try {
-          response = await _chatService.sendMessage(
-            content: message,
-            assistantId: _selectedAssistantId,
-            conversationId: _currentConversationId,
-          );
-          
-          _logger.i('Received response: ${jsonEncode(response)}');
-
-          if (mounted) {
-            String answer = '';
-            String? newConversationId = _currentConversationId;
-            int? remainingUsage;
-            
-            // Extract conversation ID from different possible locations in response
-            if (response.containsKey('conversation_id')) {
-              newConversationId = response['conversation_id'];
-            }
-            
-            // Get remaining usage if available
-            if (response.containsKey('remaining_usage')) {
-              remainingUsage = response['remaining_usage'];
-              _logger.i('Remaining tokens: $remainingUsage');
-              
-              // If tokens are running low, show a warning
-              if (remainingUsage != null && remainingUsage < 10) {
-                // Show a warning once the message is processed
-                WidgetsBinding.instance.addPostFrameCallback((_) {
-                  if (mounted) {
-                    ScaffoldMessenger.of(context).showSnackBar(
-                      SnackBar(
-                        content: Text('You are running low on tokens. Your remaining usage: $remainingUsage tokens.'),
-                        backgroundColor: Colors.orange,
-                        duration: const Duration(seconds: 5),
-                        action: SnackBarAction(
-                          label: 'Upgrade',
-                          onPressed: () {
-                            // Navigate to subscription screen
-                            _navigateToSubscriptionScreen();
-                            _logger.i('User clicked upgrade button from low tokens warning');
-                          },
-                        ),
-                      ),
-                    );
-                  }
-                });
-              }
-            }
-            
-            // Update conversation ID if we got a new one
-            if (newConversationId != null && (_currentConversationId == null || _currentConversationId != newConversationId)) {
-              _currentConversationId = newConversationId;
-              _logger.i('Updated conversation ID to: $_currentConversationId');
-            }
-            
-            // Extract answer text
-            if (response.containsKey('answers') && 
-                response['answers'] is List && 
-                (response['answers'] as List).isNotEmpty) {
-              answer = (response['answers'] as List<dynamic>).first.toString();
-            }
->>>>>>> 740b2db4
-
             setState(() {
               if (_messages.isNotEmpty) {
                 _messages[_messages.length - 1] = ConversationMessage(
@@ -603,36 +449,24 @@
               _isTyping = false;
               _sendButtonController.reverse();
             });
+          
+          // Scroll to bottom after receiving AI response
+          _scrollToBottom();
 
             // Show an ad occasionally for free users
             if (!_isPro) {
               _adManager.maybeShowInterstitialAd(context);
             }
-<<<<<<< HEAD
-          } catch (e2) {
-            _logger.e('Error sending message (retry attempt): $e2');
-
-            // Check if this is also a token error
-            if (e2.toString().toLowerCase().contains('insufficient') ||
-                e2.toString().toLowerCase().contains('token') ||
-                e2.toString().toLowerCase().contains('quota') ||
-                e2.toString().toLowerCase().contains('limit')) {
-              // Handle insufficient tokens error
-              _handleInsufficientTokensError();
-              return;
-            }
-=======
           }
         } catch (e) {
           _logger.e('Error sending message (first attempt): $e');
-          
+  
           // Check for token-related errors
-          if (e.toString().toLowerCase().contains('insufficient') || 
+          if (e.toString().toLowerCase().contains('insufficient') ||
               e.toString().toLowerCase().contains('token') ||
               e.toString().toLowerCase().contains('quota') ||
               e.toString().toLowerCase().contains('limit')) {
-            
-            // Handle insufficient tokens error
+              // Handle insufficient tokens error
             _handleInsufficientTokensError();
             return;
           }
@@ -646,27 +480,32 @@
                 assistantId: _selectedAssistantId,
                 conversationId: null, // Force creating a new conversation
               );
-              
-              _logger.i('Retry successful, received response: ${jsonEncode(response)}');
->>>>>>> 740b2db4
+  
+              _logger.i(
+                'Retry successful, received response: ${jsonEncode(response)}');
 
               if (mounted) {
                 String answer = '';
                 String? newConversationId;
-                
+  
                 // Extract conversation ID
                 if (response.containsKey('conversation_id')) {
                   newConversationId = response['conversation_id'];
                 }
-                
+  
                 _currentConversationId = newConversationId;
-                _logger.i('New conversation created with ID: $_currentConversationId');
-                
+                _logger.i(
+                  'New conversation created with ID: $_currentConversationId');
+              
+              // Clear the conversation cache to ensure the drawer shows the new conversation
+              _chatService.clearCache();
+  
                 // Extract answer text
-                if (response.containsKey('answers') && 
-                    response['answers'] is List && 
+                if (response.containsKey('answers') &&
+                    response['answers'] is List &&
                     (response['answers'] as List).isNotEmpty) {
-                  answer = (response['answers'] as List<dynamic>).first.toString();
+                  answer =
+                    (response['answers'] as List<dynamic>).first.toString();
                 }
 
                 setState(() {
@@ -685,14 +524,13 @@
               }
             } catch (e2) {
               _logger.e('Error sending message (retry attempt): $e2');
-              
+  
               // Check if this is also a token error
-              if (e2.toString().toLowerCase().contains('insufficient') || 
+              if (e2.toString().toLowerCase().contains('insufficient') ||
                   e2.toString().toLowerCase().contains('token') ||
                   e2.toString().toLowerCase().contains('quota') ||
                   e2.toString().toLowerCase().contains('limit')) {
-                
-                // Handle insufficient tokens error
+                  // Handle insufficient tokens error
                 _handleInsufficientTokensError();
                 return;
               }
@@ -1494,17 +1332,11 @@
 class _AssistantSelectorState extends State<AssistantSelector> {
   final LayerLink _layerLink = LayerLink();
   OverlayEntry? _overlayEntry;
-<<<<<<< HEAD
-
-  // Fixed the model list to remove duplicates and correct model names
-  final assistants = [
-=======
   final Logger _logger = Logger();
   final BotService _botService = BotService();
-  
+
   // Base AI models
   final List<Assistant> _baseAssistants = [
->>>>>>> 740b2db4
     Assistant(
         id: 'gpt-4o',
         name: 'GPT-4o',
@@ -1806,12 +1638,9 @@
                 ],
               ),
             ),
-<<<<<<< HEAD
-            const SizedBox(width: 1),
-=======
             if (isCustomBot)
               Icon(Icons.smart_toy, color: color.muted, size: 16),
->>>>>>> 740b2db4
+            const SizedBox(width: 1),
             if (selected)
               Icon(Icons.check, color: theme.colorScheme.primary, size: 20),
           ],
